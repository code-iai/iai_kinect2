--- conflicted
+++ resolved
@@ -1,12 +1,7 @@
 <launch>
 
-<<<<<<< HEAD
-  <arg name="base_name"         default="kinect2" />
-  <arg name="sensor"            default="-1" />
-=======
   <arg name="base_name"         default="kinect2"/>
   <arg name="sensor"            default="" />
->>>>>>> 52404b57
   <arg name="publish_tf"        default="false" />
   <arg name="base_name_tf"      default="$(arg ns)" />
   <arg name="fps_limit"         default="-1.0"/>
@@ -37,7 +32,7 @@
   <node pkg="nodelet" type="nodelet" name="$(arg base_name)_bridge" machine="$(arg machine)"
         args="load kinect2_bridge/kinect2_bridge_nodelet $(arg nodelet_manager)"
         respawn="true" output="screen">
-    <param name="sensor"            type="double" value="$(arg sensor)"/>
+    <param name="sensor"            type="str"    value="$(arg sensor)"/>
     <param name="publish_tf"        type="bool"   value="$(arg publish_tf)"/>
     <param name="base_name_tf"      type="str"    value="$(arg base_name_tf)"/>
     <param name="fps_limit"         type="double" value="$(arg fps_limit)"/>
