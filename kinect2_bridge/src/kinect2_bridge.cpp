/**
 * Copyright 2014 University of Bremen, Institute for Artificial Intelligence
 * Author: Thiemo Wiedemeyer <wiedemeyer@cs.uni-bremen.de>
 *
 * Licensed under the Apache License, Version 2.0 (the "License");
 * you may not use this file except in compliance with the License.
 * You may obtain a copy of the License at
 *
 *     http://www.apache.org/licenses/LICENSE-2.0
 *
 * Unless required by applicable law or agreed to in writing, software
 * distributed under the License is distributed on an "AS IS" BASIS,
 * WITHOUT WARRANTIES OR CONDITIONS OF ANY KIND, either express or implied.
 * See the License for the specific language governing permissions and
 * limitations under the License.
 */

#include <stdlib.h>
#include <stdio.h>
#include <iostream>
#include <sstream>
#include <string>
#include <vector>
#include <thread>
#include <mutex>
#include <chrono>
#include <sys/stat.h>

#include <opencv2/opencv.hpp>

#include <ros/ros.h>
#include <nodelet/nodelet.h>
#include <std_msgs/Header.h>
#include <sensor_msgs/CameraInfo.h>
#include <sensor_msgs/SetCameraInfo.h>
#include <sensor_msgs/Image.h>
#include <sensor_msgs/CompressedImage.h>
#include <sensor_msgs/image_encodings.h>

#include <tf/transform_broadcaster.h>

#include <compressed_depth_image_transport/compression_common.h>

#include <libfreenect2/libfreenect2.hpp>
#include <libfreenect2/frame_listener_impl.h>
#include <libfreenect2/packet_pipeline.h>
#include <libfreenect2/config.h>

#include <kinect2_definitions.h>
#include <depth_registration.h>

class Kinect2Bridge
{
private:
  std::vector<int> compressionParams;
  std::string compression16BitExt, compression16BitString, baseNameTF;

  cv::Size sizeColor, sizeIr, sizeLowRes;
  cv::Mat color, ir, depth;
  cv::Mat cameraMatrixColor, distortionColor, cameraMatrixLowRes, cameraMatrixIr, distortionIr;
  cv::Mat rotation, translation;
  cv::Mat map1Color, map2Color, map1Ir, map2Ir, map1LowRes, map2LowRes;

  std::vector<std::thread> threads;
  std::mutex lockIrDepth, lockColor;
  std::mutex lockSync, lockPub, lockTime;
  std::mutex lockRegLowRes, lockRegHighRes;

  bool publishTF;
  std::thread tfPublisher;

  libfreenect2::Freenect2 freenect2;
  libfreenect2::Freenect2Device *device;
  libfreenect2::SyncMultiFrameListener *listenerColor, *listenerIrDepth;
  libfreenect2::PacketPipeline *packetPipeline;

  ros::NodeHandle nh, priv_nh;

  DepthRegistration *depthRegLowRes, *depthRegHighRes;

  size_t frameColor, frameIrDepth, pubFrameColor, pubFrameIrDepth;
  ros::Time lastColor, lastDepth;

  bool nextColor, nextIrDepth;
  double deltaT, depthShift, elapsedTimeColor, elapsedTimeIrDepth;
  bool running;

  enum Image
  {
    IR = 0,
    IR_RECT,

    DEPTH,
    DEPTH_RECT,
    DEPTH_LORES,
    DEPTH_HIRES,

    COLOR,
    COLOR_RECT,
    COLOR_LORES,

    MONO,
    MONO_RECT,
    MONO_LORES,

    COUNT
  };

  enum Status
  {
    UNSUBCRIBED = 0,
    RAW,
    COMPRESSED,
    BOTH
  };

  std::vector<ros::Publisher> imagePubs, compressedPubs, infoPubs;
  std::vector<sensor_msgs::CameraInfo> infos;

public:
  Kinect2Bridge(const ros::NodeHandle &nh = ros::NodeHandle(), const ros::NodeHandle &priv_nh = ros::NodeHandle("~"))
    : sizeColor(1920, 1080), sizeIr(512, 424), sizeLowRes(sizeColor.width / 2, sizeColor.height / 2), nh(nh), priv_nh(priv_nh), frameColor(0), frameIrDepth(0),
      pubFrameColor(0), pubFrameIrDepth(0), lastColor(0, 0), lastDepth(0, 0), nextColor(false), nextIrDepth(false), depthShift(0), running(false)
  {
    color = cv::Mat::zeros(sizeColor, CV_8UC3);
    ir = cv::Mat::zeros(sizeIr, CV_32F);
    depth = cv::Mat::zeros(sizeIr, CV_32F);
  }

  void run()
  {
    if(!initialize())
    {
      return;
    }
    running = true;

    if(publishTF)
    {
      tfPublisher = std::thread(&Kinect2Bridge::publishStaticTF, this);
    }

    for(size_t i = 0; i < threads.size(); ++i)
    {
      threads[i] = std::thread(&Kinect2Bridge::threadDispatcher, this, i);
    }

    std::cout << "starting main loop" << std::endl << std::endl;
    double nextFrame = ros::Time::now().toSec() + deltaT;
    double fpsTime = ros::Time::now().toSec();
    size_t oldFrameIrDepth = 0, oldFrameColor = 0;
    nextColor = true;
    nextIrDepth = true;

    for(; running && ros::ok();)
    {
      double now = ros::Time::now().toSec();

      if(now - fpsTime >= 3.0)
      {
        fpsTime = now - fpsTime;
        size_t framesIrDepth = frameIrDepth - oldFrameIrDepth;
        size_t framesColor = frameColor - oldFrameColor;
        oldFrameIrDepth = frameIrDepth;
        oldFrameColor = frameColor;

        lockTime.lock();
        double tColor = elapsedTimeColor;
        double tDepth = elapsedTimeIrDepth;
        elapsedTimeColor = 0;
        elapsedTimeIrDepth = 0;
        lockTime.unlock();

        std::cout << "[kinect2_bridge] depth processing: ~" << framesIrDepth / tDepth << "Hz (" << (tDepth / framesIrDepth) * 1000 << "ms) publishing rate: ~" << framesIrDepth / fpsTime << "Hz" << std::endl
                  << "[kinect2_bridge] color processing: ~" << framesColor / tColor << "Hz (" << (tColor / framesColor) * 1000 << "ms) publishing rate: ~" << framesColor / fpsTime << "Hz" << std::endl << std::flush;
        fpsTime = now;
      }

      if(now >= nextFrame)
      {
        nextColor = true;
        nextIrDepth = true;
        nextFrame += deltaT;
      }

      std::this_thread::sleep_for(std::chrono::milliseconds(10));
    }

    for(size_t i = 0; i < threads.size(); ++i)
    {
      threads[i].join();
    }
    threads.clear();

    if(publishTF)
    {
      tfPublisher.join();
    }

    device->stop();
    device->close();
    delete listenerIrDepth;
    delete listenerColor;

    for(size_t i = 0; i < COUNT; ++i)
    {
      imagePubs[i].shutdown();
      compressedPubs[i].shutdown();
      infoPubs[i].shutdown();
    }

    nh.shutdown();
  }

  void stop()
  {
    running = false;
  }

private:
  bool initialize()
  {
    double fps_limit, maxDepth, minDepth;
    bool use_png, bilateral_filter, edge_aware_filter;
    int32_t jpeg_quality, png_level, queueSize, reg_dev, depth_dev, worker_threads;
<<<<<<< HEAD
    double tmp;
    std::string depth_method, reg_method, calib_path, sensor, base_name;
=======
    std::string depth_method, reg_method, calib_path, sensor;
>>>>>>> 52404b57

    std::string depthDefault = "cpu";
    std::string regDefault = "default";

#ifdef LIBFREENECT2_WITH_OPENGL_SUPPORT
    depthDefault = "opengl";
#endif
#ifdef LIBFREENECT2_WITH_OPENCL_SUPPORT
    depthDefault = "opencl";
#endif
#ifdef DEPTH_REG_OPENCL
    regDefault = "opencl";
#endif

<<<<<<< HEAD
    priv_nh.param("base_name", base_name, std::string(K2_DEFAULT_NS));
    priv_nh.param("sensor", tmp, -1.0);
    priv_nh.param("fps_limit", fps_limit, -1.0);
    priv_nh.param("calib_path", calib_path, std::string(K2_CALIB_PATH));
    priv_nh.param("use_png", use_png, false);
    priv_nh.param("jpeg_quality", jpeg_quality, 90);
    priv_nh.param("png_level", png_level, 1);
    priv_nh.param("depth_method", depth_method, depthDefault);
    priv_nh.param("depth_device", depth_dev, -1);
    priv_nh.param("reg_method", reg_method, regDefault);
    priv_nh.param("reg_devive", reg_dev, -1);
    priv_nh.param("max_depth", maxDepth, 12.0);
    priv_nh.param("min_depth", minDepth, 0.1);
    priv_nh.param("queue_size", queueSize, 2);
    priv_nh.param("bilateral_filter", bilateral_filter, true);
    priv_nh.param("edge_aware_filter", edge_aware_filter, true);
    priv_nh.param("publish_tf", publishTF, false);
    priv_nh.param("base_name_tf", baseNameTF, base_name);
    priv_nh.param("worker_threads", worker_threads, 4);
=======
    nh.param("base_name", ns, std::string(K2_DEFAULT_NS));
    nh.param("sensor", sensor, std::string(""));
    nh.param("fps_limit", fps_limit, -1.0);
    nh.param("calib_path", calib_path, std::string(K2_CALIB_PATH));
    nh.param("use_png", use_png, false);
    nh.param("jpeg_quality", jpeg_quality, 90);
    nh.param("png_level", png_level, 1);
    nh.param("depth_method", depth_method, depthDefault);
    nh.param("depth_device", depth_dev, -1);
    nh.param("reg_method", reg_method, regDefault);
    nh.param("reg_devive", reg_dev, -1);
    nh.param("max_depth", maxDepth, 12.0);
    nh.param("min_depth", minDepth, 0.1);
    nh.param("queue_size", queueSize, 2);
    nh.param("bilateral_filter", bilateral_filter, true);
    nh.param("edge_aware_filter", edge_aware_filter, true);
    nh.param("publish_tf", publishTF, false);
    nh.param("base_name_tf", baseNameTF, ns);
    nh.param("worker_threads", worker_threads, 4);
>>>>>>> 52404b57

    worker_threads = std::max(1, worker_threads);
    threads.resize(worker_threads);

    std::cout << "parameter:" << std::endl
              << "        base_name: " << base_name << std::endl
              << "           sensor: " << sensor << std::endl
              << "        fps_limit: " << fps_limit << std::endl
              << "       calib_path: " << calib_path << std::endl
              << "          use_png: " << (use_png ? "true" : "false") << std::endl
              << "     jpeg_quality: " << jpeg_quality << std::endl
              << "        png_level: " << png_level << std::endl
              << "     depth_method: " << depth_method << std::endl
              << "     depth_device: " << depth_dev << std::endl
              << "       reg_method: " << reg_method << std::endl
              << "       reg_devive: " << reg_dev << std::endl
              << "        max_depth: " << maxDepth << std::endl
              << "        min_depth: " << minDepth << std::endl
              << "       queue_size: " << queueSize << std::endl
              << " bilateral_filter: " << (bilateral_filter ? "true" : "false") << std::endl
              << "edge_aware_filter: " << (edge_aware_filter ? "true" : "false") << std::endl
              << "       publish_tf: " << (publishTF ? "true" : "false") << std::endl
              << "     base_name_tf: " << baseNameTF << std::endl
              << "   worker_threads: " << worker_threads << std::endl << std::endl;

    deltaT = fps_limit > 0 ? 1.0 / fps_limit : 0.0;

    if(calib_path.empty() || calib_path.back() != '/')
    {
      calib_path += '/';
    }

    initCompression(jpeg_quality, png_level, use_png);
    initTopics(queueSize, base_name);

    bool ret = true;
    ret = ret && initPipeline(depth_method, depth_dev, bilateral_filter, edge_aware_filter, minDepth, maxDepth);
    ret = ret && initDevice(sensor);

    if(ret)
    {
      initCalibration(calib_path, sensor);
    }

    ret = ret && initRegistration(reg_method, reg_dev, maxDepth);

    if(ret)
    {
      createCameraInfo();
    }

    return ret;
  }

  bool initRegistration(const std::string &method, const int32_t device, const double maxDepth)
  {
    DepthRegistration::Method reg;

    if(method == "default")
    {
      reg = DepthRegistration::DEFAULT;
    }
    else if(method == "cpu")
    {
#ifdef DEPTH_REG_CPU
      reg = DepthRegistration::CPU;
#else
      std::cerr << "CPU registration is not available!" << std::endl;
      return -1;
#endif
    }
    else if(method == "opencl")
    {
#ifdef DEPTH_REG_OPENCL
      reg = DepthRegistration::OPENCL;
#else
      std::cerr << "OpenCL registration is not available!" << std::endl;
      return -1;
#endif
    }
    else
    {
      std::cerr << "Unknown registration method: " << method << std::endl;
      return false;
    }

    depthRegLowRes = DepthRegistration::New(reg);
    depthRegHighRes = DepthRegistration::New(reg);

    bool ret = true;
    ret = ret && depthRegLowRes->init(cameraMatrixLowRes, sizeLowRes, cameraMatrixIr, sizeIr, distortionIr, rotation, translation, 0.5f, maxDepth, device);
    ret = ret && depthRegHighRes->init(cameraMatrixColor, sizeColor, cameraMatrixIr, sizeIr, distortionIr, rotation, translation, 0.5f, maxDepth, device);

    return ret;
  }

  bool initPipeline(const std::string &method, const int32_t device, const bool bilateral_filter, const bool edge_aware_filter, const double minDepth, const double maxDepth)
  {
    if(method == "default")
    {
#ifdef LIBFREENECT2_WITH_OPENCL_SUPPORT
      packetPipeline = new libfreenect2::OpenCLPacketPipeline(device);
#elif defined(LIBFREENECT2_WITH_OPENGL_SUPPORT)
      packetPipeline = new libfreenect2::OpenGLPacketPipeline();
#else
      packetPipeline = new libfreenect2::CpuPacketPipeline();
#endif
    }
    else if(method == "cpu")
    {
      packetPipeline = new libfreenect2::CpuPacketPipeline();
    }
    else if(method == "opencl")
    {
#ifdef LIBFREENECT2_WITH_OPENCL_SUPPORT
      packetPipeline = new libfreenect2::OpenCLPacketPipeline(device);
#else
      std::cerr << "OpenCL depth processing is not available!" << std::endl;
      return false;
#endif
    }
    else if(method == "opengl")
    {
#ifdef LIBFREENECT2_WITH_OPENGL_SUPPORT
      packetPipeline = new libfreenect2::OpenGLPacketPipeline();
#else
      std::cerr << "OpenGL depth processing is not available!" << std::endl;
      return false;
#endif
    }
    else
    {
      std::cerr << "Unknown depth processing method: " << method << std::endl;
      return false;
    }

    libfreenect2::DepthPacketProcessor::Config config;
    config.EnableBilateralFilter = bilateral_filter;
    config.EnableEdgeAwareFilter = edge_aware_filter;
    config.MinDepth = minDepth;
    config.MaxDepth = maxDepth;
    packetPipeline->getDepthPacketProcessor()->setConfiguration(config);
    return true;
  }

  void initCompression(const int32_t jpegQuality, const int32_t pngLevel, const bool use_png)
  {
    compressionParams.resize(7, 0);
    compressionParams[0] = CV_IMWRITE_JPEG_QUALITY;
    compressionParams[1] = jpegQuality;
    compressionParams[2] = CV_IMWRITE_PNG_COMPRESSION;
    compressionParams[3] = pngLevel;
    compressionParams[4] = CV_IMWRITE_PNG_STRATEGY;
    compressionParams[5] = CV_IMWRITE_PNG_STRATEGY_RLE;
    compressionParams[6] = 0;

    if(use_png)
    {
      compression16BitExt = ".png";
      compression16BitString = sensor_msgs::image_encodings::MONO16 + "; png compressed";
    }
    else
    {
      compression16BitExt = ".tif";
      compression16BitString = sensor_msgs::image_encodings::MONO16 + "; tiff compressed";
    }
  }

  void initTopics(const int32_t queueSize, const std::string &base_name)
  {
    std::vector<std::string> topics(COUNT);
    topics[IR] = K2_TOPIC_IMAGE_IR;
    topics[IR_RECT] = K2_TOPIC_RECT_IR;
    topics[DEPTH] = K2_TOPIC_IMAGE_DEPTH;
    topics[DEPTH_RECT] = K2_TOPIC_RECT_DEPTH;
    topics[DEPTH_LORES] = K2_TOPIC_LORES_DEPTH;
    topics[DEPTH_HIRES] = K2_TOPIC_HIRES_DEPTH;
    topics[COLOR] = K2_TOPIC_IMAGE_COLOR;
    topics[COLOR_RECT] = K2_TOPIC_RECT_COLOR;
    topics[COLOR_LORES] = K2_TOPIC_LORES_COLOR;
    topics[MONO] = K2_TOPIC_IMAGE_MONO;
    topics[MONO_RECT] = K2_TOPIC_RECT_MONO;
    topics[MONO_LORES] = K2_TOPIC_LORES_MONO;

    imagePubs.resize(COUNT);
    compressedPubs.resize(COUNT);
    infoPubs.resize(COUNT);
    infos.resize(COUNT);

    for(size_t i = 0; i < COUNT; ++i)
    {
      imagePubs[i] = nh.advertise<sensor_msgs::Image>(base_name + topics[i] + K2_TOPIC_IMAGE, queueSize);
      compressedPubs[i] = nh.advertise<sensor_msgs::CompressedImage>(base_name + topics[i] + K2_TOPIC_IMAGE + K2_TOPIC_COMPRESSED, queueSize);
      infoPubs[i] = nh.advertise<sensor_msgs::CameraInfo>(base_name + topics[i] + K2_TOPIC_INFO, queueSize);
    }
  }

  bool initDevice(std::string &sensor)
  {
    bool deviceFound = false;
    const int numOfDevs = freenect2.enumerateDevices();

    if(numOfDevs <= 0)
    {
      std::cerr << "Error: no Kinect2 devices found!" << std::endl;
      return false;
    }

    if(sensor.empty())
    {
      sensor = freenect2.getDefaultDeviceSerialNumber();
    }

    std::cout << "Kinect2 devices found: " << std::endl;
    for(int i = 0; i < numOfDevs; ++i)
    {
      const std::string &s = freenect2.getDeviceSerialNumber(i);
      deviceFound = deviceFound || s == sensor;
      std::cout << "  " << i << ": " << s << (s == sensor ? " (selected)" : "") << std::endl;
    }

    if(!deviceFound)
    {
      std::cerr << "Error: Device with serial '" << sensor << "' not found!" << std::endl;
      return false;
    }

    device = freenect2.openDevice(sensor, packetPipeline);

    if(device == 0)
    {
      std::cout << "no device connected or failure opening the default one!" << std::endl;
      return -1;
    }

    listenerColor = new libfreenect2::SyncMultiFrameListener(libfreenect2::Frame::Color);
    listenerIrDepth = new libfreenect2::SyncMultiFrameListener(libfreenect2::Frame::Ir | libfreenect2::Frame::Depth);

    device->setColorFrameListener(listenerColor);
    device->setIrAndDepthFrameListener(listenerIrDepth);

    std::cout << std::endl << "starting kinect2" << std::endl << std::endl;
    device->start();

    std::cout << std::endl << "device serial: " << sensor << std::endl;
    std::cout << "device firmware: " << device->getFirmwareVersion() << std::endl;

    libfreenect2::Freenect2Device::ColorCameraParams colorParams = device->getColorCameraParams();
    libfreenect2::Freenect2Device::IrCameraParams irParams = device->getIrCameraParams();

    std::cout << std::endl << "default ir camera parameters: " << std::endl;
    std::cout << "fx " << irParams.fx << ", fy " << irParams.fy << ", cx " << irParams.cx << ", cy " << irParams.cy << std::endl;
    std::cout << "k1 " << irParams.k1 << ", k2 " << irParams.k2 << ", p1 " << irParams.p1 << ", p2 " << irParams.p2 << ", k3 " << irParams.k3 << std::endl;

    std::cout << std::endl << "default color camera parameters: " << std::endl;
    std::cout << "fx " << colorParams.fx << ", fy " << colorParams.fy << ", cx " << colorParams.cx << ", cy " << colorParams.cy << std::endl;

    cameraMatrixColor = cv::Mat::eye(3, 3, CV_64F);
    distortionColor = cv::Mat::zeros(1, 5, CV_64F);

    cameraMatrixColor.at<double>(0, 0) = colorParams.fx;
    cameraMatrixColor.at<double>(1, 1) = colorParams.fy;
    cameraMatrixColor.at<double>(0, 2) = colorParams.cx;
    cameraMatrixColor.at<double>(1, 2) = colorParams.cy;
    cameraMatrixColor.at<double>(2, 2) = 1;

    cameraMatrixIr = cv::Mat::eye(3, 3, CV_64F);
    distortionIr = cv::Mat::zeros(1, 5, CV_64F);

    cameraMatrixIr.at<double>(0, 0) = irParams.fx;
    cameraMatrixIr.at<double>(1, 1) = irParams.fy;
    cameraMatrixIr.at<double>(0, 2) = irParams.cx;
    cameraMatrixIr.at<double>(1, 2) = irParams.cy;
    cameraMatrixIr.at<double>(2, 2) = 1;

    distortionIr.at<double>(0, 0) = irParams.k1;
    distortionIr.at<double>(0, 1) = irParams.k2;
    distortionIr.at<double>(0, 2) = irParams.p1;
    distortionIr.at<double>(0, 3) = irParams.p2;
    distortionIr.at<double>(0, 4) = irParams.k3;

    rotation = cv::Mat::eye(3, 3, CV_64F);
    translation = cv::Mat::zeros(3, 1, CV_64F);
    translation.at<double>(0) = -0.0520;
    return true;
  }

  void initCalibration(const std::string &calib_path, const std::string &sensor)
  {
    std::string calibPath = calib_path + sensor + '/';

    struct stat fileStat;
    bool calibDirNotFound = stat(calibPath.c_str(), &fileStat) != 0 || !S_ISDIR(fileStat.st_mode);
    if(calibDirNotFound || !loadCalibrationFile(calibPath + K2_CALIB_COLOR, cameraMatrixColor, distortionColor))
    {
      std::cerr << "using sensor defaults for color intrinsic parameters." << std::endl;
    }

    if(calibDirNotFound || !loadCalibrationFile(calibPath + K2_CALIB_IR, cameraMatrixIr, distortionIr))
    {
      std::cerr << "using sensor defaults for ir intrinsic parameters." << std::endl;
    }

    if(calibDirNotFound || !loadCalibrationPoseFile(calibPath + K2_CALIB_POSE, rotation, translation))
    {
      std::cerr << "using defaults for rotation and translation." << std::endl;
    }

    if(calibDirNotFound || !loadCalibrationDepthFile(calibPath + K2_CALIB_DEPTH, depthShift))
    {
      std::cerr << "using defaults for depth shift." << std::endl;
      depthShift = 0.0;
    }

    cameraMatrixLowRes = cameraMatrixColor.clone();
    cameraMatrixLowRes.at<double>(0, 0) /= 2;
    cameraMatrixLowRes.at<double>(1, 1) /= 2;
    cameraMatrixLowRes.at<double>(0, 2) /= 2;
    cameraMatrixLowRes.at<double>(1, 2) /= 2;

    const int mapType = CV_16SC2;
    cv::initUndistortRectifyMap(cameraMatrixColor, distortionColor, cv::Mat(), cameraMatrixColor, sizeColor, mapType, map1Color, map2Color);
    cv::initUndistortRectifyMap(cameraMatrixIr, distortionIr, cv::Mat(), cameraMatrixIr, sizeIr, mapType, map1Ir, map2Ir);
    cv::initUndistortRectifyMap(cameraMatrixColor, distortionColor, cv::Mat(), cameraMatrixLowRes, sizeLowRes, mapType, map1LowRes, map2LowRes);

    std::cout << std::endl << "camera parameters used:" << std::endl
              << "camera matrix color:" << std::endl << cameraMatrixColor << std::endl
              << "distortion coefficients color:" << std::endl << distortionColor << std::endl
              << "camera matrix ir:" << std::endl << cameraMatrixIr << std::endl
              << "distortion coefficients ir:" << std::endl << distortionIr << std::endl
              << "rotation:" << std::endl << rotation << std::endl
              << "translation:" << std::endl << translation << std::endl
              << "depth shift:" << std::endl << depthShift << std::endl << std::endl;
  }

  bool loadCalibrationFile(const std::string &filename, cv::Mat &cameraMatrix, cv::Mat &distortion) const
  {
    cv::FileStorage fs;
    if(fs.open(filename, cv::FileStorage::READ))
    {
      fs[K2_CALIB_CAMERA_MATRIX] >> cameraMatrix;
      fs[K2_CALIB_DISTORTION] >> distortion;
      fs.release();
    }
    else
    {
      std::cerr << "can't open calibration file: " << filename << std::endl;
      return false;
    }
    return true;
  }

  bool loadCalibrationPoseFile(const std::string &filename, cv::Mat &rotation, cv::Mat &translation) const
  {
    cv::FileStorage fs;
    if(fs.open(filename, cv::FileStorage::READ))
    {
      fs[K2_CALIB_ROTATION] >> rotation;
      fs[K2_CALIB_TRANSLATION] >> translation;
      fs.release();
    }
    else
    {
      std::cerr << "can't open calibration pose file: " << filename << std::endl;
      return false;
    }
    return true;
  }

  bool loadCalibrationDepthFile(const std::string &filename, double &depthShift) const
  {
    cv::FileStorage fs;
    if(fs.open(filename, cv::FileStorage::READ))
    {
      fs[K2_CALIB_DEPTH_SHIFT] >> depthShift;
      fs.release();
    }
    else
    {
      std::cerr << "can't open calibration depth file: " << filename << std::endl;
      return false;
    }
    return true;
  }

  void createCameraInfo()
  {
    cv::Mat projColor = cv::Mat::zeros(3, 4, CV_64F);
    cv::Mat projIr = cv::Mat::zeros(3, 4, CV_64F);
    cv::Mat projLowRes = cv::Mat::zeros(3, 4, CV_64F);

    cameraMatrixColor.copyTo(projColor(cv::Rect(0, 0, 3, 3)));
    cameraMatrixIr.copyTo(projIr(cv::Rect(0, 0, 3, 3)));
    cameraMatrixLowRes.copyTo(projLowRes(cv::Rect(0, 0, 3, 3)));

    createCameraInfo(sizeColor, cameraMatrixColor, distortionColor, cv::Mat::eye(3, 3, CV_64F), projColor, infos[COLOR]);
    createCameraInfo(sizeColor, cameraMatrixColor, distortionColor, cv::Mat::eye(3, 3, CV_64F), projColor, infos[MONO]);
    createCameraInfo(sizeIr, cameraMatrixIr, distortionIr, cv::Mat::eye(3, 3, CV_64F), projIr, infos[IR]);
    infos[DEPTH] = infos[IR];

    createCameraInfo(sizeColor, cameraMatrixColor, cv::Mat::zeros(1, 5, CV_64F), cv::Mat::eye(3, 3, CV_64F), projColor, infos[COLOR_RECT]);
    createCameraInfo(sizeColor, cameraMatrixColor, cv::Mat::zeros(1, 5, CV_64F), cv::Mat::eye(3, 3, CV_64F), projColor, infos[MONO_RECT]);
    createCameraInfo(sizeIr, cameraMatrixIr, cv::Mat::zeros(1, 5, CV_64F), cv::Mat::eye(3, 3, CV_64F), projIr, infos[IR_RECT]);

    createCameraInfo(sizeIr, cameraMatrixIr, cv::Mat::zeros(1, 5, CV_64F), cv::Mat::eye(3, 3, CV_64F), projIr, infos[DEPTH_RECT]);
    createCameraInfo(sizeLowRes, cameraMatrixLowRes, cv::Mat::zeros(1, 5, CV_64F), cv::Mat::eye(3, 3, CV_64F), projLowRes, infos[COLOR_LORES]);
    createCameraInfo(sizeLowRes, cameraMatrixLowRes, cv::Mat::zeros(1, 5, CV_64F), cv::Mat::eye(3, 3, CV_64F), projLowRes, infos[MONO_LORES]);
    createCameraInfo(sizeLowRes, cameraMatrixLowRes, cv::Mat::zeros(1, 5, CV_64F), cv::Mat::eye(3, 3, CV_64F), projLowRes, infos[DEPTH_LORES]);

    createCameraInfo(sizeColor, cameraMatrixColor, cv::Mat::zeros(1, 5, CV_64F), cv::Mat::eye(3, 3, CV_64F), projColor, infos[DEPTH_HIRES]);
  }

  void createCameraInfo(const cv::Size &size, const cv::Mat &cameraMatrix, const cv::Mat &distortion, const cv::Mat &rotation, const cv::Mat &projection, sensor_msgs::CameraInfo &cameraInfo) const
  {
    cameraInfo.height = size.height;
    cameraInfo.width = size.width;

    const double *itC = cameraMatrix.ptr<double>(0, 0);
    for(size_t i = 0; i < 9; ++i, ++itC)
    {
      cameraInfo.K[i] = *itC;
    }

    const double *itR = rotation.ptr<double>(0, 0);
    for(size_t i = 0; i < 9; ++i, ++itR)
    {
      cameraInfo.R[i] = *itR;
    }

    const double *itP = projection.ptr<double>(0, 0);
    for(size_t i = 0; i < 12; ++i, ++itP)
    {
      cameraInfo.P[i] = *itP;
    }

    cameraInfo.distortion_model = "plumb_bob";
    cameraInfo.D.resize(distortion.cols);
    const double *itD = distortion.ptr<double>(0, 0);
    for(size_t i = 0; i < (size_t)distortion.cols; ++i, ++itD)
    {
      cameraInfo.D[i] = *itD;
    }
  }

  void threadDispatcher(const size_t id)
  {
    const size_t checkFirst = id % 2;
    bool processedFrame = false;
    int oldNice = nice(0);
    oldNice = nice(19 - oldNice);

    for(; running && ros::ok();)
    {
      processedFrame = false;

      for(size_t i = 0; i < 2; ++i)
      {
        if(i == checkFirst)
        {
          if(nextIrDepth && lockIrDepth.try_lock())
          {
            nextIrDepth = false;
            receiveIrDepth();
            processedFrame = true;
          }
        }
        else
        {
          if(nextColor && lockColor.try_lock())
          {
            nextColor = false;
            receiveColor();
            processedFrame = true;
          }
        }
      }

      if(!processedFrame)
      {
        std::this_thread::sleep_for(std::chrono::milliseconds(1));
      }
    }
  }

  void receiveIrDepth()
  {
    libfreenect2::FrameMap frames;
    libfreenect2::Frame *irFrame, *depthFrame;
    cv::Mat depth, ir;
    std_msgs::Header header;
    std::vector<cv::Mat> images(COUNT);
    std::vector<Status> status(COUNT, UNSUBCRIBED);
    size_t frame;

    if(!receiveFrames(listenerIrDepth, frames))
    {
      return;
    }
    double now = ros::Time::now().toSec();

    header = createHeader(lastDepth, lastColor);

    irFrame = frames[libfreenect2::Frame::Ir];
    depthFrame = frames[libfreenect2::Frame::Depth];

    ir = cv::Mat(irFrame->height, irFrame->width, CV_32FC1, irFrame->data);
    depth = cv::Mat(depthFrame->height, depthFrame->width, CV_32FC1, depthFrame->data);

    frame = frameIrDepth++;
    lockIrDepth.unlock();

    updateStatus(status);
    processIrDepth(ir, depth, images, status);
    listenerIrDepth->release(frames);

    publishImages(images, header, status, frame, pubFrameIrDepth, IR, COLOR);

    double elapsed = ros::Time::now().toSec() - now;
    lockTime.lock();
    elapsedTimeIrDepth += elapsed;
    lockTime.unlock();
  }

  void receiveColor()
  {
    libfreenect2::FrameMap frames;
    libfreenect2::Frame *colorFrame;
    cv::Mat color;
    std_msgs::Header header;
    std::vector<cv::Mat> images(COUNT);
    std::vector<Status> status(COUNT, UNSUBCRIBED);
    size_t frame;

    if(!receiveFrames(listenerColor, frames))
    {
      return;
    }
    double now = ros::Time::now().toSec();

    header = createHeader(lastColor, lastDepth);

    colorFrame = frames[libfreenect2::Frame::Color];
    color = cv::Mat(colorFrame->height, colorFrame->width, CV_8UC3, colorFrame->data);

    frame = frameColor++;
    lockColor.unlock();

    updateStatus(status);
    processColor(color, images, status);
    listenerColor->release(frames);

    publishImages(images, header, status, frame, pubFrameColor, COLOR, COUNT);

    double elapsed = ros::Time::now().toSec() - now;
    lockTime.lock();
    elapsedTimeColor += elapsed;
    lockTime.unlock();
  }

  bool receiveFrames(libfreenect2::SyncMultiFrameListener *listener, libfreenect2::FrameMap &frames)
  {
    bool newFrames = false;
    for(; !newFrames;)
    {
#ifdef LIBFREENECT2_THREADING_STDLIB
      newFrames = listener->waitForNewFrame(frames, 1000);
#else
      newFrames = true;
      listener->waitForNewFrame(frames);
#endif
      if(!running || !ros::ok())
      {
        if(newFrames)
        {
          listener->release(frames);
        }
        return false;
      }
    }
    return true;
  }

  std_msgs::Header createHeader(ros::Time &last, ros::Time &other)
  {
    ros::Time timestamp = ros::Time::now();
    lockSync.lock();
    if(other.isZero())
    {
      last = timestamp;
    }
    else
    {
      timestamp = other;
      other = ros::Time(0, 0);
    }
    lockSync.unlock();

    std_msgs::Header header;
    header.seq = 0;
    header.stamp = timestamp;
    header.frame_id = K2_TF_RGB_OPT_FRAME;
    return header;
  }

  bool updateStatus(std::vector<Status> &status)
  {
    bool any = false;
    for(size_t i = 0; i < COUNT; ++i)
    {
      Status s = UNSUBCRIBED;
      if(imagePubs[i].getNumSubscribers() > 0)
      {
        s = RAW;
      }
      if(compressedPubs[i].getNumSubscribers() > 0)
      {
        s = s == RAW ? BOTH : COMPRESSED;
      }

      status[i] = s;
      any = any || s != UNSUBCRIBED || infoPubs[i].getNumSubscribers() > 0;
    }
    return any;
  }

  void processIrDepth(const cv::Mat &ir, const cv::Mat &depth, std::vector<cv::Mat> &images, const std::vector<Status> &status)
  {

    // IR
    if(status[IR] || status[IR_RECT])
    {
      ir.convertTo(images[IR], CV_16U);
      cv::flip(images[IR], images[IR], 1);
    }
    if(status[IR_RECT])
    {
      cv::remap(images[IR], images[IR_RECT], map1Ir, map2Ir, cv::INTER_AREA);
    }

    // DEPTH
    cv::Mat depthShifted;
    if(status[DEPTH])
    {
      depth.convertTo(images[DEPTH], CV_16U, 1);
      cv::flip(images[DEPTH], images[DEPTH], 1);
    }
    if(status[DEPTH_RECT] || status[DEPTH_LORES] || status[DEPTH_HIRES])
    {
      depth.convertTo(depthShifted, CV_16U, 1, depthShift);
      cv::flip(depthShifted, depthShifted, 1);
    }
    if(status[DEPTH_RECT])
    {
      cv::remap(depthShifted, images[DEPTH_RECT], map1Ir, map2Ir, cv::INTER_NEAREST);
    }
    if(status[DEPTH_LORES])
    {
      lockRegLowRes.lock();
      depthRegLowRes->registerDepth(depthShifted, images[DEPTH_LORES]);
      lockRegLowRes.unlock();
    }
    if(status[DEPTH_HIRES])
    {
      lockRegHighRes.lock();
      depthRegHighRes->registerDepth(depthShifted, images[DEPTH_HIRES]);
      lockRegHighRes.unlock();
    }
  }

  void processColor(const cv::Mat &color, std::vector<cv::Mat> &images, const std::vector<Status> &status)
  {
    // COLOR
    if(status[COLOR] || status[COLOR_RECT] || status[COLOR_LORES] || status[MONO] || status[MONO_RECT] || status[MONO_LORES])
    {
      cv::flip(color, images[COLOR], 1);
    }
    if(status[COLOR_RECT] || status[MONO_RECT])
    {
      cv::remap(images[COLOR], images[COLOR_RECT], map1Color, map2Color, cv::INTER_AREA);
    }
    if(status[COLOR_LORES] || status[MONO_LORES])
    {
      cv::remap(images[COLOR], images[COLOR_LORES], map1LowRes, map2LowRes, cv::INTER_AREA);
    }

    // MONO
    if(status[MONO])
    {
      cv::cvtColor(images[COLOR], images[MONO], CV_BGR2GRAY);
    }
    if(status[MONO_RECT])
    {
      cv::cvtColor(images[COLOR_RECT], images[MONO_RECT], CV_BGR2GRAY);
    }
    if(status[MONO_LORES])
    {
      cv::cvtColor(images[COLOR_LORES], images[MONO_LORES], CV_BGR2GRAY);
    }
  }

  void publishImages(const std::vector<cv::Mat> &images, const std_msgs::Header &header, const std::vector<Status> &status, const size_t frame, size_t &pubFrame, const size_t begin, const size_t end)
  {
    std::vector<sensor_msgs::ImagePtr> imageMsgs(COUNT);
    std::vector<sensor_msgs::CompressedImagePtr> compressedMsgs(COUNT);
    std::vector<sensor_msgs::CameraInfoPtr> infoMsgs(COUNT);

    for(size_t i = begin; i < end; ++i)
    {
      infoMsgs[i] = sensor_msgs::CameraInfoPtr(new sensor_msgs::CameraInfo);
      *infoMsgs[i] = infos[i];
      infoMsgs[i]->header = header;
      infoMsgs[i]->header.frame_id = baseNameTF + (i < DEPTH_LORES ? K2_TF_IR_OPT_FRAME : K2_TF_RGB_OPT_FRAME);

      switch(status[i])
      {
      case UNSUBCRIBED:
        break;
      case RAW:
        imageMsgs[i] = sensor_msgs::ImagePtr(new sensor_msgs::Image);
        createImage(images[i], infoMsgs[i]->header, Image(i), *imageMsgs[i]);
        break;
      case COMPRESSED:
        compressedMsgs[i] = sensor_msgs::CompressedImagePtr(new sensor_msgs::CompressedImage);
        createCompressed(images[i], infoMsgs[i]->header, Image(i), *compressedMsgs[i]);
        break;
      case BOTH:
        imageMsgs[i] = sensor_msgs::ImagePtr(new sensor_msgs::Image);
        compressedMsgs[i] = sensor_msgs::CompressedImagePtr(new sensor_msgs::CompressedImage);
        createImage(images[i], infoMsgs[i]->header, Image(i), *imageMsgs[i]);
        createCompressed(images[i], infoMsgs[i]->header, Image(i), *compressedMsgs[i]);
        break;
      }
    }

    while(frame != pubFrame)
    {
      std::this_thread::sleep_for(std::chrono::microseconds(100));
    }
    lockPub.lock();
    for(size_t i = begin; i < end; ++i)
    {
      switch(status[i])
      {
      case UNSUBCRIBED:
        if(infoPubs[i].getNumSubscribers() > 0)
        {
          infoPubs[i].publish(infoMsgs[i]);
        }
        break;
      case RAW:
        imagePubs[i].publish(imageMsgs[i]);
        infoPubs[i].publish(infoMsgs[i]);
        break;
      case COMPRESSED:
        compressedPubs[i].publish(compressedMsgs[i]);
        infoPubs[i].publish(infoMsgs[i]);
        break;
      case BOTH:
        imagePubs[i].publish(imageMsgs[i]);
        compressedPubs[i].publish(compressedMsgs[i]);
        infoPubs[i].publish(infoMsgs[i]);
        break;
      }
    }
    ++pubFrame;
    lockPub.unlock();
  }

  void createImage(const cv::Mat &image, const std_msgs::Header &header, const Image type, sensor_msgs::Image &msgImage) const
  {
    size_t step, size;
    step = image.cols * image.elemSize();
    size = image.rows * step;

    switch(type)
    {
    case IR:
    case IR_RECT:
    case DEPTH:
    case DEPTH_RECT:
    case DEPTH_LORES:
    case DEPTH_HIRES:
      msgImage.encoding = sensor_msgs::image_encodings::MONO16;
      break;
    case COLOR:
    case COLOR_RECT:
    case COLOR_LORES:
      msgImage.encoding = sensor_msgs::image_encodings::BGR8;
      break;
    case MONO:
    case MONO_RECT:
    case MONO_LORES:
      msgImage.encoding = sensor_msgs::image_encodings::MONO8;
      break;
    case COUNT:
      return;
    }

    msgImage.header = header;
    msgImage.height = image.rows;
    msgImage.width = image.cols;
    msgImage.is_bigendian = false;
    msgImage.step = step;
    msgImage.data.resize(size);
    memcpy(msgImage.data.data(), image.data, size);
  }

  void createCompressed(const cv::Mat &image, const std_msgs::Header &header, const Image type, sensor_msgs::CompressedImage &msgImage) const
  {
    msgImage.header = header;

    switch(type)
    {
    case IR:
    case IR_RECT:
    case DEPTH:
    case DEPTH_RECT:
    case DEPTH_LORES:
    case DEPTH_HIRES:
      msgImage.format = compression16BitString;
      cv::imencode(compression16BitExt, image, msgImage.data, compressionParams);
      break;
    case COLOR:
    case COLOR_RECT:
    case COLOR_LORES:
      msgImage.format = sensor_msgs::image_encodings::BGR8 + "; jpeg compressed bgr8";
      cv::imencode(".jpg", image, msgImage.data, compressionParams);
      break;
    case MONO:
    case MONO_RECT:
    case MONO_LORES:
      msgImage.format = sensor_msgs::image_encodings::MONO8 + "; jpeg compressed ";
      cv::imencode(".jpg", image, msgImage.data, compressionParams);
      break;
    case COUNT:
      return;
    }
  }

  void publishStaticTF()
  {
    tf::TransformBroadcaster broadcaster;
    tf::StampedTransform stColorOpt, stIrOpt;
    ros::Time now = ros::Time::now();

    tf::Matrix3x3 rot(rotation.at<double>(0, 0), rotation.at<double>(0, 1), rotation.at<double>(0, 2),
                      rotation.at<double>(1, 0), rotation.at<double>(1, 1), rotation.at<double>(1, 2),
                      rotation.at<double>(2, 0), rotation.at<double>(2, 1), rotation.at<double>(2, 2));

    tf::Quaternion qZero;
    qZero.setRPY(0, 0, 0);
    tf::Vector3 trans(translation.at<double>(0), translation.at<double>(1), translation.at<double>(2));
    tf::Vector3 vZero(0, 0, 0);
    tf::Transform tIr(rot, trans), tZero(qZero, vZero);

    stColorOpt = tf::StampedTransform(tZero, now, baseNameTF + K2_TF_LINK, baseNameTF + K2_TF_RGB_OPT_FRAME);
    stIrOpt = tf::StampedTransform(tIr, now, baseNameTF + K2_TF_RGB_OPT_FRAME, baseNameTF + K2_TF_IR_OPT_FRAME);

    for(; running && ros::ok();)
    {
      now = ros::Time::now();
      stColorOpt.stamp_ = now;
      stIrOpt.stamp_ = now;

      broadcaster.sendTransform(stColorOpt);
      broadcaster.sendTransform(stIrOpt);

      std::this_thread::sleep_for(std::chrono::milliseconds(10));
    }
  }
};

class Kinect2BridgeNodelet : public nodelet::Nodelet
{
private:
  std::thread kinect2BridgeThread;
  Kinect2Bridge *pKinect2Bridge;

public:
  Kinect2BridgeNodelet() : Nodelet(), pKinect2Bridge(NULL)
  {
  }

  ~Kinect2BridgeNodelet()
  {
    if(pKinect2Bridge)
    {
      pKinect2Bridge->stop();
      kinect2BridgeThread.join();
      delete pKinect2Bridge;
    }
  }

  virtual void onInit()
  {
    kinect2BridgeThread = std::thread(&Kinect2BridgeNodelet::runKinect2Brigde, this);
  }

private:
  void runKinect2Brigde()
  {
    pKinect2Bridge = new Kinect2Bridge(getNodeHandle(), getPrivateNodeHandle());
    pKinect2Bridge->run();
  }
};

#include <pluginlib/class_list_macros.h>
PLUGINLIB_EXPORT_CLASS(Kinect2BridgeNodelet, nodelet::Nodelet)

void helpOption(const std::string &name, const std::string &stype, const std::string &value, const std::string &desc)
{
  std::cout  << '_' << name << ":=<" << stype << '>' << std::endl
             << "    default: " << value << std::endl
             << "    info:    " << desc << std::endl;
}

void help(const std::string &path)
{
  std::string depthMethods = "cpu";
  std::string depthDefault = "cpu";
  std::string regMethods = "default";
  std::string regDefault = "default";

#ifdef LIBFREENECT2_WITH_OPENGL_SUPPORT
  depthMethods += ", opengl";
  depthDefault = "opengl";
#endif
#ifdef LIBFREENECT2_WITH_OPENCL_SUPPORT
  depthMethods += ", opencl";
  depthDefault = "opencl";
#endif
#ifdef DEPTH_REG_CPU
  regMethods += ", cpu";
#endif
#ifdef DEPTH_REG_OPENCL
  regMethods += ", opencl";
  regDefault = "opencl";
#endif

  std::cout << path << " [_options:=value]" << std::endl;
  helpOption("base_name",         "string", K2_DEFAULT_NS,  "set base name for all topics");
  helpOption("sensor",            "double", "-1.0",         "serial of the sensor to use");
  helpOption("fps_limit",         "double", "-1.0",         "limit the frames per second");
  helpOption("calib_path",        "string", K2_CALIB_PATH,  "path to the calibration files");
  helpOption("use_png",           "bool",   "false",        "Use PNG compression instead of TIFF");
  helpOption("jpeg_quality",      "int",    "90",           "JPEG quality level from 0 to 100");
  helpOption("png_level",         "int",    "1",            "PNG compression level from 0 to 9");
  helpOption("depth_method",      "string", depthDefault,   "Use specific depth processing: " + depthMethods);
  helpOption("depth_device",      "int",    "-1",           "openCL device to use for depth processing");
  helpOption("reg_method",        "string", regDefault,     "Use specific depth registration: " + regMethods);
  helpOption("reg_devive",        "int",    "-1",           "openCL device to use for depth registration");
  helpOption("max_depth",         "double", "12.0",         "max depth value");
  helpOption("min_depth",         "double", "0.1",          "min depth value");
  helpOption("queue_size",        "int",    "2",            "queue size of publisher");
  helpOption("bilateral_filter",  "bool",   "true",         "enable bilateral filtering of depth images");
  helpOption("edge_aware_filter", "bool",   "true",         "enable edge aware filtering of depth images");
  helpOption("publish_tf",        "bool",   "false",        "publish static tf transforms for camera");
  helpOption("base_name_tf",      "string", "as base_name", "base name for the tf frames");
  helpOption("worker_threads",    "int",    "4",            "number of threads used for processing the images");
}

int main(int argc, char **argv)
{
  ros::init(argc, argv, "kinect2_bridge");


  for(int argI = 1; argI < argc; ++argI)
  {
    std::string arg(argv[argI]);

    if(arg == "--help" || arg == "--h" || arg == "-h" || arg == "-?" || arg == "--?")
    {
      help(argv[0]);
      ros::shutdown();
      return 0;
    }
    else
    {
      std::cerr << "Unknown argument: " << arg << std::endl;
      return -1;
    }
  }

  if(!ros::ok())
  {
    std::cerr << "ros::ok failed!" << std::endl;
    return -1;
  }

  Kinect2Bridge kinect2;

  kinect2.run();

  ros::shutdown();
  return 0;
}<|MERGE_RESOLUTION|>--- conflicted
+++ resolved
@@ -223,12 +223,7 @@
     double fps_limit, maxDepth, minDepth;
     bool use_png, bilateral_filter, edge_aware_filter;
     int32_t jpeg_quality, png_level, queueSize, reg_dev, depth_dev, worker_threads;
-<<<<<<< HEAD
-    double tmp;
     std::string depth_method, reg_method, calib_path, sensor, base_name;
-=======
-    std::string depth_method, reg_method, calib_path, sensor;
->>>>>>> 52404b57
 
     std::string depthDefault = "cpu";
     std::string regDefault = "default";
@@ -243,9 +238,8 @@
     regDefault = "opencl";
 #endif
 
-<<<<<<< HEAD
     priv_nh.param("base_name", base_name, std::string(K2_DEFAULT_NS));
-    priv_nh.param("sensor", tmp, -1.0);
+    priv_nh.param("sensor", sensor, std::string(""));
     priv_nh.param("fps_limit", fps_limit, -1.0);
     priv_nh.param("calib_path", calib_path, std::string(K2_CALIB_PATH));
     priv_nh.param("use_png", use_png, false);
@@ -263,27 +257,6 @@
     priv_nh.param("publish_tf", publishTF, false);
     priv_nh.param("base_name_tf", baseNameTF, base_name);
     priv_nh.param("worker_threads", worker_threads, 4);
-=======
-    nh.param("base_name", ns, std::string(K2_DEFAULT_NS));
-    nh.param("sensor", sensor, std::string(""));
-    nh.param("fps_limit", fps_limit, -1.0);
-    nh.param("calib_path", calib_path, std::string(K2_CALIB_PATH));
-    nh.param("use_png", use_png, false);
-    nh.param("jpeg_quality", jpeg_quality, 90);
-    nh.param("png_level", png_level, 1);
-    nh.param("depth_method", depth_method, depthDefault);
-    nh.param("depth_device", depth_dev, -1);
-    nh.param("reg_method", reg_method, regDefault);
-    nh.param("reg_devive", reg_dev, -1);
-    nh.param("max_depth", maxDepth, 12.0);
-    nh.param("min_depth", minDepth, 0.1);
-    nh.param("queue_size", queueSize, 2);
-    nh.param("bilateral_filter", bilateral_filter, true);
-    nh.param("edge_aware_filter", edge_aware_filter, true);
-    nh.param("publish_tf", publishTF, false);
-    nh.param("base_name_tf", baseNameTF, ns);
-    nh.param("worker_threads", worker_threads, 4);
->>>>>>> 52404b57
 
     worker_threads = std::max(1, worker_threads);
     threads.resize(worker_threads);
